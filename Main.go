--- conflicted
+++ resolved
@@ -135,11 +135,8 @@
 		// Input was valid. Are they new or updating?
 		// only thing you change is the message you send back to the user
 		mux.RLock()
-<<<<<<< HEAD
+
 		if _, ok := servers[key]; ok {
-=======
-		if _, ok := servers[ip]; ok {
->>>>>>> 73cbc55a
 			//updating
 			fmt.Println("This server is already registered.")
 			c.JSON(200, gin.H{"result": "updated"})
